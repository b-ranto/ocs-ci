"""
Script to save result data using json into the performance dashboard
Database structure:
commitid: The specific buid id. : v4.3.0-407 E.g. 407
project: The project we are currently testing. E.g. 4.3
branch: OCS full version. E.g. 4.3.0
executable: Which OCS version we are testing. E.g. 4.3
benchmark: The benchmark type (based on interface)
environment: The platform we are testing. E.g, AWS
result_value: The value of this benchmark.

"""
import re
import requests
import json
import logging

from ocs_ci.ocs import constants
from ocs_ci.framework import config
from ocs_ci.ocs.node import get_typed_nodes
from ocs_ci.ocs.version import get_ocs_version

log = logging.getLogger(__name__)

data_template = {
    "commitid": None,
    "project": None,
    "branch": None,
    "executable": None,
    "benchmark": None,
    "environment": None,
    "result_value": None
}


def initialize_data():
    """
    Initialize the data dictionary with cluster data

    Returns:
        dict: A dictionary contains the data to push to the dashboard
    """

    # worker type is relevant only for cloud instances.
    log.info('Initializing the dashboard data')
    worker_lbl = get_typed_nodes(num_of_nodes=1)[0].data['metadata']['labels']
    if 'beta.kubernetes.io/instance-type' in worker_lbl:
        worker_type = worker_lbl['beta.kubernetes.io/instance-type']
    else:
        # TODO: Maybe for None cloud we can add the Arch ?
        #   worker_type = worker_lbl['kubernetes.io/arch']
        worker_type = ""
    log.info(f'The worker type is {worker_type}')

    (ocs_ver_info, _) = get_ocs_version()
    ocs_ver_full = ocs_ver_info['status']['desired']['version']
    m = re.match(r"(\d.\d).(\d)", ocs_ver_full)
    if m and m.group(1) is not None:
        ocs_ver = m.group(1)
    log.info(f'ocs_ver is {ocs_ver_full}')
    platform = config.ENV_DATA['platform']
    if platform.lower() not in ['vsphere', 'baremetal']:
        platform = f'{platform.upper()} {worker_type}'
    data_template['commitid'] = ocs_ver_full
    data_template['project'] = f"OCS{ocs_ver}"
    data_template['branch'] = ocs_ver_info['spec']['channel']
    data_template['executable'] = ocs_ver
    data_template['environment'] = platform

    return data_template


def push_perf_dashboard(
    interface, read_iops, write_iops, bw_read, bw_write
):
    """
    Push JSON data to performance dashboard

    Args:
        interface (str): The interface used for getting the results
        read_iops (str): Read IOPS
        write_iops (str): Write IOPS
        bw_read (str): Read bandwidth
        bw_write (str): Write bandwidth

    """
    data = initialize_data()
    interface = (
        constants.RBD_INTERFACE if interface == constants.CEPHBLOCKPOOL else (
            constants.CEPHFS_INTERFACE
        )
    )
    sample_data = []
    data['benchmark'] = f"{interface}-iops-Read"
    data['result_value'] = read_iops
    sample_data.append(data.copy())

    data['benchmark'] = f"{interface}-iops-Write"
    data['result_value'] = write_iops
    sample_data.append(data.copy())

    data['benchmark'] = f"{interface}-BW-Write"
    data['result_value'] = bw_write
    sample_data.append(data.copy())

    data['benchmark'] = f"{interface}-BW-Read"
    data['result_value'] = bw_read
    sample_data.append(data.copy())

    json_data = {'json': json.dumps(sample_data)}
<<<<<<< HEAD
    log.info(f'Going to push {json_data} to codespeed')
=======
    requests.post(constants.CODESPEED_URL + 'result/add/json/', data=json_data)


def push_to_pvc_time_dashboard(
    interface, action, duration
):
    """
    Push JSON data to time pvc dashboard

    Args:
        interface (str): The interface used for getting the results
        action (str): Can be either creation or deletion
        duration(str); the duration of corresponding action
    """
    data = initialize_data()
    interface = (
        constants.RBD_INTERFACE if interface == constants.CEPHBLOCKPOOL else (
            constants.CEPHFS_INTERFACE
        )
    )
    sample_data = []
    data['benchmark'] = f"{interface}-pvc-{action}-time"
    data['result_value'] = duration
    sample_data.append(data.copy())

    json_data = {'json': json.dumps(sample_data)}
>>>>>>> 317fbb9b
    requests.post(constants.CODESPEED_URL + 'result/add/json/', data=json_data)<|MERGE_RESOLUTION|>--- conflicted
+++ resolved
@@ -108,9 +108,7 @@
     sample_data.append(data.copy())
 
     json_data = {'json': json.dumps(sample_data)}
-<<<<<<< HEAD
     log.info(f'Going to push {json_data} to codespeed')
-=======
     requests.post(constants.CODESPEED_URL + 'result/add/json/', data=json_data)
 
 
@@ -137,5 +135,4 @@
     sample_data.append(data.copy())
 
     json_data = {'json': json.dumps(sample_data)}
->>>>>>> 317fbb9b
     requests.post(constants.CODESPEED_URL + 'result/add/json/', data=json_data)